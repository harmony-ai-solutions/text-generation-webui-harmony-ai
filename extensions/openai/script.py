import asyncio
import json
import logging
import os
import socket
import traceback
from collections import deque
from threading import Thread

import uvicorn
from fastapi import Depends, FastAPI, Header, HTTPException
from fastapi.middleware.cors import CORSMiddleware
from fastapi.requests import Request
from fastapi.responses import JSONResponse
from pydub import AudioSegment
from sse_starlette import EventSourceResponse
from starlette.concurrency import iterate_in_threadpool

import extensions.openai.completions as OAIcompletions
import extensions.openai.images as OAIimages
import extensions.openai.logits as OAIlogits
import extensions.openai.models as OAImodels
from extensions.openai.errors import ServiceUnavailableError
from extensions.openai.tokens import token_count, token_decode, token_encode
from extensions.openai.utils import _start_cloudflared
from modules import shared
from modules.chat import load_latest_history_with_unique_id
from modules.logging_colors import logger
from modules.models import unload_model
from modules.text_generation import stop_everything_event

# Harmony Auth
from auth.apikeys import ApiKeyCacheManager

SERVICE_NAME = os.environ.get("SERVICE_NAME", "text-generation-webui")

from .typing import (
    ChatCompletionRequest,
    ChatCompletionResponse,
    ChatPromptResponse,
    CompletionRequest,
    CompletionResponse,
    DecodeRequest,
    DecodeResponse,
    EmbeddingsRequest,
    EmbeddingsResponse,
    EncodeRequest,
    EncodeResponse,
    LoadLorasRequest,
    LoadModelRequest,
    LogitsRequest,
    LogitsResponse,
    LoraListResponse,
    ModelInfoResponse,
    ModelListResponse,
    TokenCountResponse,
    to_dict
)

params = {
    'embedding_device': 'cpu',
    'embedding_model': 'sentence-transformers/all-mpnet-base-v2',
    'sd_webui_url': '',
    'debug': 0
}


streaming_semaphore = asyncio.Semaphore(1)


def verify_harmony_or_default_api_key(authorization: str = Header(None), api_key: str = Header(None)) -> None:
    # If Harmony Auth Key is set, this takes precedence
    if api_key:
        harmony_auth_valid, error = ApiKeyCacheManager.check_request_allowed_by_rate_limit(api_key=api_key, service=SERVICE_NAME)
        if harmony_auth_valid is False:
            raise HTTPException(status_code=401, detail=error)
    else:
        # Default API Key for local instance - make sure to also set this if using harmony auth;
        # to ensure Access is blocked if client does not send an API key
        expected_api_key = shared.args.api_key
        if expected_api_key and (authorization is None or authorization != f"Bearer {expected_api_key}"):
            raise HTTPException(status_code=401, detail="Unauthorized")


def verify_api_key(authorization: str = Header(None)) -> None:
    expected_api_key = shared.args.api_key
    if expected_api_key and (authorization is None or authorization != f"Bearer {expected_api_key}"):
        raise HTTPException(status_code=401, detail="Unauthorized")


def verify_admin_key(authorization: str = Header(None)) -> None:
    expected_api_key = shared.args.admin_key
    if expected_api_key and (authorization is None or authorization != f"Bearer {expected_api_key}"):
        raise HTTPException(status_code=401, detail="Unauthorized")


# Register event with Rate limiting backend
def register_event(api_key, event_name, client_ip):
    register_thread = Thread(
        target=ApiKeyCacheManager.register_rate_limiting_event,
        args=(api_key, SERVICE_NAME, event_name, client_ip))
    register_thread.start()


app = FastAPI()
check_key = [Depends(verify_api_key)]
check_key_or_harmony_key = [Depends(verify_harmony_or_default_api_key)]
check_admin_key = [Depends(verify_admin_key)]

# Configure CORS settings to allow all origins, methods, and headers
app.add_middleware(
    CORSMiddleware,
    allow_origins=["*"],
    allow_credentials=True,
    allow_methods=["*"],
    allow_headers=["*"]
)


<<<<<<< HEAD
@app.options("/", dependencies=check_key_or_harmony_key)
=======
@app.middleware("http")
async def validate_host_header(request: Request, call_next):
    # Be strict about only approving access to localhost by default
    if not (shared.args.listen or shared.args.public_api):
        host = request.headers.get("host", "").split(":")[0]
        if host not in ["localhost", "127.0.0.1"]:
            return JSONResponse(
                status_code=400,
                content={"detail": "Invalid host header"}
            )

    return await call_next(request)


@app.options("/", dependencies=check_key)
>>>>>>> f4c9e671
async def options_route():
    return JSONResponse(content="OK")

@app.get("/health")
async def health_check():
    # This is a simple health check without any actual testing going on.
    # As long as the API server is running, this will return true.
    return JSONResponse(content="OK")


@app.post('/v1/completions', response_model=CompletionResponse, dependencies=check_key_or_harmony_key)
async def openai_completions(request: Request, request_data: CompletionRequest):
    path = request.url.path
    is_legacy = "/generate" in path

    # Send Event to Monitoring
    harmony_api_key = request.headers.get('Api-Key')
    if harmony_api_key:
        client_ip = request.client.host
        client_source_ip = request.headers.get("X-Real-Ip")
        if client_source_ip:
            client_ip = client_source_ip
        register_event(api_key=harmony_api_key, event_name=path, client_ip=client_ip)

    if request_data.stream:
        async def generator():
            async with streaming_semaphore:
                try:
                    response = OAIcompletions.stream_completions(to_dict(request_data), is_legacy=is_legacy)
                    async for resp in iterate_in_threadpool(response):
                        disconnected = await request.is_disconnected()
                        if disconnected:
                            break

                        yield {"data": json.dumps(resp)}
                finally:
                    stop_everything_event()
                    response.close()
                    return

        return EventSourceResponse(generator())  # SSE streaming

    else:
        response = await asyncio.to_thread(
            OAIcompletions.completions,
            to_dict(request_data),
            is_legacy=is_legacy
        )

        return JSONResponse(response)


@app.post('/v1/chat/completions', response_model=ChatCompletionResponse, dependencies=check_key_or_harmony_key)
async def openai_chat_completions(request: Request, request_data: ChatCompletionRequest):
    path = request.url.path
    is_legacy = "/generate" in path

    # Send Event to Monitoring
    harmony_api_key = request.headers.get('Api-Key')
    if harmony_api_key:
        client_ip = request.client.host
        client_source_ip = request.headers.get("X-Real-Ip")
        if client_source_ip:
            client_ip = client_source_ip
        register_event(api_key=harmony_api_key, event_name=path, client_ip=client_ip)

    if request_data.stream:
        async def generator():
            async with streaming_semaphore:
                try:
                    response = OAIcompletions.stream_chat_completions(to_dict(request_data), is_legacy=is_legacy)
                    async for resp in iterate_in_threadpool(response):
                        disconnected = await request.is_disconnected()
                        if disconnected:
                            break

                        yield {"data": json.dumps(resp)}
                finally:
                    stop_everything_event()
                    response.close()
                    return

        return EventSourceResponse(generator())  # SSE streaming

    else:
        response = await asyncio.to_thread(
            OAIcompletions.chat_completions,
            to_dict(request_data),
            is_legacy=is_legacy
        )

        return JSONResponse(response)


@app.get("/v1/history", dependencies=check_key_or_harmony_key)
async def handle_get_history(request: Request, character: str = None):
    path = request.url.path

    # Check if required parameters are there
    if character is None:
        raise HTTPException(status_code=400, detail="character not provided")

    # Build State for requesting history
    state = {
        'mode': 'chat',
        'character_menu': character,
        'name1': shared.settings['name1']
    }
    history, unique_id = load_latest_history_with_unique_id(state)

    # Send Event to Monitoring
    harmony_api_key = request.headers.get('Api-Key')
    if harmony_api_key:
        client_ip = request.client.host
        client_source_ip = request.headers.get("X-Real-Ip")
        if client_source_ip:
            client_ip = client_source_ip
        register_event(api_key=harmony_api_key, event_name=path, client_ip=client_ip)

    response = {
        'unique_id': unique_id,
        'history': OAIcompletions.decode_history(history),
        'user_name': shared.settings['name1'],
        'character_name': character
    }
    return JSONResponse(response)


@app.get("/v1/models", dependencies=check_key)
@app.get("/v1/models/{model}", dependencies=check_key)
async def handle_models(request: Request):
    path = request.url.path
    is_list = request.url.path.split('?')[0].split('#')[0] == '/v1/models'

    if is_list:
        response = OAImodels.list_models_openai_format()
    else:
        model_name = path[len('/v1/models/'):]
        response = OAImodels.model_info_dict(model_name)

    return JSONResponse(response)


@app.get('/v1/billing/usage', dependencies=check_key)
def handle_billing_usage():
    '''
    Ex. /v1/dashboard/billing/usage?start_date=2023-05-01&end_date=2023-05-31
    '''
    return JSONResponse(content={"total_usage": 0})


@app.post('/v1/audio/transcriptions', dependencies=check_key)
async def handle_audio_transcription(request: Request):
    import speech_recognition as sr

    r = sr.Recognizer()

    form = await request.form()
    audio_file = await form["file"].read()
    audio_data = AudioSegment.from_file(audio_file)

    # Convert AudioSegment to raw data
    raw_data = audio_data.raw_data

    # Create AudioData object
    audio_data = sr.AudioData(raw_data, audio_data.frame_rate, audio_data.sample_width)
    whisper_language = form.getvalue('language', None)
    whisper_model = form.getvalue('model', 'tiny')  # Use the model from the form data if it exists, otherwise default to tiny

    transcription = {"text": ""}

    try:
        transcription["text"] = r.recognize_whisper(audio_data, language=whisper_language, model=whisper_model)
    except sr.UnknownValueError:
        print("Whisper could not understand audio")
        transcription["text"] = "Whisper could not understand audio UnknownValueError"
    except sr.RequestError as e:
        print("Could not request results from Whisper", e)
        transcription["text"] = "Whisper could not understand audio RequestError"

    return JSONResponse(content=transcription)


@app.post('/v1/images/generations', dependencies=check_key)
async def handle_image_generation(request: Request):

    if not os.environ.get('SD_WEBUI_URL', params.get('sd_webui_url', '')):
        raise ServiceUnavailableError("Stable Diffusion not available. SD_WEBUI_URL not set.")

    body = await request.json()
    prompt = body['prompt']
    size = body.get('size', '1024x1024')
    response_format = body.get('response_format', 'url')  # or b64_json
    n = body.get('n', 1)  # ignore the batch limits of max 10

    response = await OAIimages.generations(prompt=prompt, size=size, response_format=response_format, n=n)
    return JSONResponse(response)


@app.post("/v1/embeddings", response_model=EmbeddingsResponse, dependencies=check_key_or_harmony_key)
async def handle_embeddings(request: Request, request_data: EmbeddingsRequest):
    import extensions.openai.embeddings as OAIembeddings

    input = request_data.input
    if not input:
        raise HTTPException(status_code=400, detail="Missing required argument input")

    path = request.url.path

    # Send Event to Monitoring
    # harmony_api_key = request.headers.get('Api-Key')
    # if harmony_api_key:
    #     client_ip = request.client.host
    #     client_source_ip = request.headers.get("X-Real-Ip")
    #     if client_source_ip:
    #         client_ip = client_source_ip
    #     register_event(api_key=harmony_api_key, event_name=path, client_ip=client_ip)

    if type(input) is str:
        input = [input]

    response = OAIembeddings.embeddings(input, request_data.encoding_format)
    return JSONResponse(response)


@app.post("/v1/moderations", dependencies=check_key)
async def handle_moderations(request: Request):
    import extensions.openai.moderations as OAImoderations

    body = await request.json()
    input = body["input"]
    if not input:
        raise HTTPException(status_code=400, detail="Missing required argument input")

    response = OAImoderations.moderations(input)
    return JSONResponse(response)


@app.get("/v1/internal/health", dependencies=check_key)
async def handle_health_check():
    return JSONResponse(content={"status": "ok"})


@app.post("/v1/internal/encode", response_model=EncodeResponse, dependencies=check_key)
async def handle_token_encode(request_data: EncodeRequest):
    response = token_encode(request_data.text)
    return JSONResponse(response)


@app.post("/v1/internal/decode", response_model=DecodeResponse, dependencies=check_key)
async def handle_token_decode(request_data: DecodeRequest):
    response = token_decode(request_data.tokens)
    return JSONResponse(response)


@app.post("/v1/internal/token-count", response_model=TokenCountResponse, dependencies=check_key)
async def handle_token_count(request_data: EncodeRequest):
    response = token_count(request_data.text)
    return JSONResponse(response)


@app.post("/v1/internal/logits", response_model=LogitsResponse, dependencies=check_key)
async def handle_logits(request_data: LogitsRequest):
    '''
    Given a prompt, returns the top 50 most likely logits as a dict.
    The keys are the tokens, and the values are the probabilities.
    '''
    response = OAIlogits._get_next_logits(to_dict(request_data))
    return JSONResponse(response)


@app.post('/v1/internal/chat-prompt', response_model=ChatPromptResponse, dependencies=check_key)
async def handle_chat_prompt(request: Request, request_data: ChatCompletionRequest):
    path = request.url.path
    is_legacy = "/generate" in path
    generator = OAIcompletions.chat_completions_common(to_dict(request_data), is_legacy=is_legacy, prompt_only=True)
    response = deque(generator, maxlen=1).pop()
    return JSONResponse(response)


@app.post("/v1/internal/stop-generation", dependencies=check_key)
async def handle_stop_generation(request: Request):
    stop_everything_event()
    return JSONResponse(content="OK")


@app.get("/v1/internal/model/info", response_model=ModelInfoResponse, dependencies=check_key)
async def handle_model_info():
    payload = OAImodels.get_current_model_info()
    return JSONResponse(content=payload)


@app.get("/v1/internal/model/list", response_model=ModelListResponse, dependencies=check_admin_key)
async def handle_list_models():
    payload = OAImodels.list_models()
    return JSONResponse(content=payload)


@app.post("/v1/internal/model/load", dependencies=check_admin_key)
async def handle_load_model(request_data: LoadModelRequest):
    '''
    This endpoint is experimental and may change in the future.

    The "args" parameter can be used to modify flags like "--load-in-4bit"
    or "--n-gpu-layers" before loading a model. Example:

    ```
    "args": {
      "load_in_4bit": true,
      "n_gpu_layers": 12
    }
    ```

    Note that those settings will remain after loading the model. So you
    may need to change them back to load a second model.

    The "settings" parameter is also a dict but with keys for the
    shared.settings object. It can be used to modify the default instruction
    template like this:

    ```
    "settings": {
      "instruction_template": "Alpaca"
    }
    ```
    '''

    try:
        OAImodels._load_model(to_dict(request_data))
        return JSONResponse(content="OK")
    except:
        traceback.print_exc()
        return HTTPException(status_code=400, detail="Failed to load the model.")


@app.post("/v1/internal/model/unload", dependencies=check_admin_key)
async def handle_unload_model():
    unload_model()


@app.get("/v1/internal/lora/list", response_model=LoraListResponse, dependencies=check_admin_key)
async def handle_list_loras():
    response = OAImodels.list_loras()
    return JSONResponse(content=response)


@app.post("/v1/internal/lora/load", dependencies=check_admin_key)
async def handle_load_loras(request_data: LoadLorasRequest):
    try:
        OAImodels.load_loras(request_data.lora_names)
        return JSONResponse(content="OK")
    except:
        traceback.print_exc()
        return HTTPException(status_code=400, detail="Failed to apply the LoRA(s).")


@app.post("/v1/internal/lora/unload", dependencies=check_admin_key)
async def handle_unload_loras():
    OAImodels.unload_all_loras()
    return JSONResponse(content="OK")


def find_available_port(starting_port):
    """Try the starting port, then find an available one if it's taken."""
    try:
        # Try to create a socket with the starting port
        with socket.socket(socket.AF_INET, socket.SOCK_STREAM) as s:
            s.bind(('', starting_port))
            return starting_port
    except OSError:
        # Port is already in use, so find a new one
        with socket.socket(socket.AF_INET, socket.SOCK_STREAM) as s:
            s.bind(('', 0))  # Bind to port 0 to get an available port
            new_port = s.getsockname()[1]
            logger.warning(f"Port {starting_port} is already in use. Using port {new_port} instead.")
            return new_port


def run_server():
    # Parse configuration
    port = int(os.environ.get('OPENEDAI_PORT', shared.args.api_port))
    port = find_available_port(port)
    ssl_certfile = os.environ.get('OPENEDAI_CERT_PATH', shared.args.ssl_certfile)
    ssl_keyfile = os.environ.get('OPENEDAI_KEY_PATH', shared.args.ssl_keyfile)

    # In the server configuration:
    server_addrs = []
    if os.environ.get('OPENEDAI_ENABLE_IPV6', shared.args.api_enable_ipv6):
        server_addrs.append('[::]' if shared.args.listen else '[::1]')
    if not os.environ.get('OPENEDAI_DISABLE_IPV4', shared.args.api_disable_ipv4):
        server_addrs.append('0.0.0.0' if shared.args.listen else '127.0.0.1')

    if not server_addrs:
        raise Exception('you MUST enable IPv6 or IPv4 for the API to work')

    # Log server information
    if shared.args.public_api:
        _start_cloudflared(
            port,
            shared.args.public_api_id,
            max_attempts=3,
            on_start=lambda url: logger.info(f'OpenAI-compatible API URL:\n\n{url}\n')
        )
    else:
        url_proto = 'https://' if (ssl_certfile and ssl_keyfile) else 'http://'
        urls = [f'{url_proto}{addr}:{port}' for addr in server_addrs]
        if len(urls) > 1:
            logger.info('OpenAI-compatible API URLs:\n\n' + '\n'.join(urls) + '\n')
        else:
            logger.info('OpenAI-compatible API URL:\n\n' + '\n'.join(urls) + '\n')

    # Log API keys
    if shared.args.api_key:
        if not shared.args.admin_key:
            shared.args.admin_key = shared.args.api_key

        logger.info(f'OpenAI API key:\n\n{shared.args.api_key}\n')

    if shared.args.admin_key and shared.args.admin_key != shared.args.api_key:
        logger.info(f'OpenAI API admin key (for loading/unloading models):\n\n{shared.args.admin_key}\n')

    # Start server
    logging.getLogger("uvicorn.error").propagate = False
    uvicorn.run(app, host=server_addrs, port=port, ssl_certfile=ssl_certfile, ssl_keyfile=ssl_keyfile, access_log=False)


def setup():
    if shared.args.nowebui:
        run_server()
    else:
        Thread(target=run_server, daemon=True).start()<|MERGE_RESOLUTION|>--- conflicted
+++ resolved
@@ -117,9 +117,6 @@
 )
 
 
-<<<<<<< HEAD
-@app.options("/", dependencies=check_key_or_harmony_key)
-=======
 @app.middleware("http")
 async def validate_host_header(request: Request, call_next):
     # Be strict about only approving access to localhost by default
@@ -133,16 +130,10 @@
 
     return await call_next(request)
 
+@app.options("/", dependencies=check_key_or_harmony_key)
 
 @app.options("/", dependencies=check_key)
->>>>>>> f4c9e671
 async def options_route():
-    return JSONResponse(content="OK")
-
-@app.get("/health")
-async def health_check():
-    # This is a simple health check without any actual testing going on.
-    # As long as the API server is running, this will return true.
     return JSONResponse(content="OK")
 
 
